--- conflicted
+++ resolved
@@ -224,7 +224,85 @@
     assert.equal(result.statusText, 'Unauth');
   });
 
-<<<<<<< HEAD
+  it('Test persistence update does not put if no change', async () => {
+    const docMap = new Map();
+    docMap.set('content', 'Svr content');
+
+    const mockYDoc = {
+      conns: { keys() { return [ {} ] }},
+      name: 'http://foo.bar/0/123.html',
+      getMap(nm) { return nm === 'aem' ? docMap : null }
+    };
+
+    persistence.put = async (ydoc, content) => {
+      assert.fail("update should not have happend");
+    }
+
+    const result = await persistence.update(mockYDoc, 'Svr content');
+    assert.equal(result, 'Svr content');
+  });
+
+  it('Test persistence update does put if change', async () => {
+    const docMap = new Map();
+    docMap.set('content', 'Svr content update');
+
+    const mockYDoc = {
+      conns: { keys() { return [ {} ] }},
+      name: 'http://foo.bar/0/123.html',
+      getMap(nm) { return nm === 'aem' ? docMap : null }
+    };
+
+    let called = false;
+    persistence.put = async (ydoc, content) => {
+      assert.equal(ydoc, mockYDoc);
+      assert.equal(content, 'Svr content update');
+      called = true;
+      return { ok: true, status: 201, statusText: 'Created'};
+    }
+
+    let calledCloseCon = false;
+    persistence.closeConn = (doc, conn) => {
+      calledCloseCon = true;
+    }
+
+    const result = await persistence.update(mockYDoc, 'Svr content');
+    assert.equal(result, 'Svr content update');
+    assert(called);
+    assert(!calledCloseCon);
+  });
+
+  it('Test persistence update closes all on auth failure', async () => {
+    const docMap = new Map();
+    docMap.set('content', 'Svr content update');
+
+    const mockYDoc = {
+      conns: new Map().set('foo', 'bar'),
+      name: 'http://foo.bar/0/123.html',
+      getMap(nm) { return nm === 'aem' ? docMap : null },
+      emit: () => {},
+    };
+
+    let called = false;
+    persistence.put = async (ydoc, content) => {
+      assert.equal(ydoc, mockYDoc);
+      assert.equal(content, 'Svr content update');
+      called = true;
+      return { ok: false, status: 401, statusText: 'Unauthorized'};
+    }
+
+    let calledCloseCon = false;
+    persistence.closeConn = (doc, conn) => {
+      assert.equal(doc, mockYDoc);
+      assert.equal(conn, 'foo');
+      calledCloseCon = true;
+    }
+
+    const result = await persistence.update(mockYDoc, 'Svr content');
+    assert.equal(result, 'Svr content');
+    assert(called);
+    assert(calledCloseCon);
+  });
+
   it('Test invalidateFromAdmin', async () => {
     const oldFun = persistence.invalidate;
 
@@ -260,37 +338,10 @@
 
     const mockYDoc = {
       conns: { keys() { return [ conn1, conn2 ] }},
-=======
-  it('Test persistence update does not put if no change', async () => {
-    const docMap = new Map();
-    docMap.set('content', 'Svr content');
-
-    const mockYDoc = {
-      conns: { keys() { return [ {} ] }},
       name: 'http://foo.bar/0/123.html',
       getMap(nm) { return nm === 'aem' ? docMap : null }
     };
 
-    persistence.put = async (ydoc, content) => {
-      assert.fail("update should not have happend");
-    }
-
-    const result = await persistence.update(mockYDoc, 'Svr content');
-    assert.equal(result, 'Svr content');
-  });
-
-  it('Test persistence update does put if change', async () => {
-    const docMap = new Map();
-    docMap.set('content', 'Svr content update');
-
-    const mockYDoc = {
-      conns: { keys() { return [ {} ] }},
->>>>>>> a94a129c
-      name: 'http://foo.bar/0/123.html',
-      getMap(nm) { return nm === 'aem' ? docMap : null }
-    };
-
-<<<<<<< HEAD
     const getCalls = [];
     const mockGet = (docName, auth) => {
       getCalls.push(docName);
@@ -339,56 +390,5 @@
     } finally {
       persistence.get = savedGet;
     }
-=======
-    let called = false;
-    persistence.put = async (ydoc, content) => {
-      assert.equal(ydoc, mockYDoc);
-      assert.equal(content, 'Svr content update');
-      called = true;
-      return { ok: true, status: 201, statusText: 'Created'};
-    }
-
-    let calledCloseCon = false;
-    persistence.closeConn = (doc, conn) => {
-      calledCloseCon = true;
-    }
-
-    const result = await persistence.update(mockYDoc, 'Svr content');
-    assert.equal(result, 'Svr content update');
-    assert(called);
-    assert(!calledCloseCon);
-  });
-
-  it('Test persistence update closes all on auth failure', async () => {
-    const docMap = new Map();
-    docMap.set('content', 'Svr content update');
-
-    const mockYDoc = {
-      conns: new Map().set('foo', 'bar'),
-      name: 'http://foo.bar/0/123.html',
-      getMap(nm) { return nm === 'aem' ? docMap : null },
-      emit: () => {},
-    };
-
-    let called = false;
-    persistence.put = async (ydoc, content) => {
-      assert.equal(ydoc, mockYDoc);
-      assert.equal(content, 'Svr content update');
-      called = true;
-      return { ok: false, status: 401, statusText: 'Unauthorized'};
-    }
-
-    let calledCloseCon = false;
-    persistence.closeConn = (doc, conn) => {
-      assert.equal(doc, mockYDoc);
-      assert.equal(conn, 'foo');
-      calledCloseCon = true;
-    }
-
-    const result = await persistence.update(mockYDoc, 'Svr content');
-    assert.equal(result, 'Svr content');
-    assert(called);
-    assert(calledCloseCon);
->>>>>>> a94a129c
   });
 });