/*
 * Copyright 2024 Adobe. All rights reserved.
 * This file is licensed to you under the Apache License, Version 2.0 (the "License");
 * you may not use this file except in compliance with the License. You may obtain a copy
 * of the License at http://www.apache.org/licenses/LICENSE-2.0
 *
 * Unless required by applicable law or agreed to in writing, software distributed under
 * the License is distributed on an "AS IS" BASIS, WITHOUT WARRANTIES OR REPRESENTATIONS
 * OF ANY KIND, either express or implied. See the License for the specific language
 * governing permissions and limitations under the License.
 */
import assert from 'assert';
import * as Y from 'yjs';
import { aem2doc, doc2aem } from '../src/collab.js';

<<<<<<< HEAD
describe('Parsing test suite', () => {
=======
describe('collab test suite', () => {
  it('Text parsing produces error', async () => {
    const html = `
<body>
  <header></header>
  <main><div><p>I'll start again</p><ul><li><p>And here some more text</p><ol><li>And some more</li></ol></li></ul></div></main>
  <footer></footer>
</body>
`;
    const yDoc = new Y.Doc();
    aem2doc(html, yDoc);
    const result = doc2aem(yDoc);
    console.log(result);
    assert.equal(result, html);
  })
>>>>>>> c5a748a6
    it('Test empty roundtrip', async () => {
        const html = `
<body>
  <header></header>
  <main><div></div></main>
  <footer></footer>
</body>
`;
      const yDoc = new Y.Doc();
      aem2doc(html, yDoc);
      const result = doc2aem(yDoc);
      assert.equal(result, html);
    });
    it('Test simple roundtrip', async () => {
        const html = `
<body>
  <header></header>
  <main><div><p>Hi</p><p>Test</p><p>World</p><p>test</p></div></main>
  <footer></footer>
</body>
`;
      const yDoc = new Y.Doc();
      aem2doc(html, yDoc);
      const result = doc2aem(yDoc);
      assert.equal(result, html);
    });
    it('Test more complex roundtrip', async () => {
        const html = `
<body>
  <header></header>
  <main><div><picture><source srcset="https://main--aem-block-collection--adobe.hlx.live/media_1dc0a2d290d791a050feb1e159746f52db392775a.jpeg?width=750&format=jpeg&optimize=medium"><source srcset="https://main--aem-block-collection--adobe.hlx.live/media_1dc0a2d290d791a050feb1e159746f52db392775a.jpeg?width=750&format=jpeg&optimize=medium" media="(min-width: 600px)"><img src="https://main--aem-block-collection--adobe.hlx.live/media_1dc0a2d290d791a050feb1e159746f52db392775a.jpeg?width=750&format=jpeg&optimize=medium" alt="Decorative double Helix" loading="lazy"></picture><h1>Congrats, you are ready to go!</h1><p>Your forked repo is setup as a helix project and you are ready to start developing.<br>The content you are looking at is served from this <a href="https://drive.google.com/drive/folders/1Gwwrujv0Z4TxJM8askdqQkHSD969dGK7">gdrive</a><br><br>Adjust the <code>fstab.yaml</code> to point to a folder either in your sharepoint or your gdrive that you shared with helix. See the full tutorial here:<br><br><a href="https://bit.ly/3aImqUL">https://www.hlx.live/tutorial</a></p><h2>This is another headline here for more content</h2><div class="columns"><div><div><p>Columns block</p><ul><li>One</li><li>Two</li><li>Three</li></ul><p><a href="/">Live</a></p></div><div><picture><source srcset="https://main--aem-block-collection--adobe.hlx.live/media_17e9dd0aae03d62b8ebe2159b154d6824ef55732d.png?width=750&format=png&optimize=medium"><source srcset="https://main--aem-block-collection--adobe.hlx.live/media_17e9dd0aae03d62b8ebe2159b154d6824ef55732d.png?width=750&format=png&optimize=medium" media="(min-width: 600px)"><img src="https://main--aem-block-collection--adobe.hlx.live/media_17e9dd0aae03d62b8ebe2159b154d6824ef55732d.png?width=750&format=png&optimize=medium" alt="green double Helix" loading="lazy"></picture></div></div><div><div><picture><source srcset="https://main--aem-block-collection--adobe.hlx.live/media_143cf1a441962c90f082d4f7dba2aeefb07f4e821.png?width=750&format=png&optimize=medium"><source srcset="https://main--aem-block-collection--adobe.hlx.live/media_143cf1a441962c90f082d4f7dba2aeefb07f4e821.png?width=750&format=png&optimize=medium" media="(min-width: 600px)"><img src="https://main--aem-block-collection--adobe.hlx.live/media_143cf1a441962c90f082d4f7dba2aeefb07f4e821.png?width=750&format=png&optimize=medium" alt="Yellow Double Helix" loading="lazy"></picture></div><div><p>Or you can just view the preview</p><p><a href="/"><em>Preview</em></a></p></div></div></div></div><div><h2>Boilerplate Highlights?</h2><p>Find some of our favorite staff picks below:</p><div class="cards"><div><div><picture><source srcset="https://main--aem-block-collection--adobe.hlx.live/media_16582eee85490fbfe6b27c6a92724a81646c2e649.jpeg?width=750&format=jpeg&optimize=medium"><source srcset="https://main--aem-block-collection--adobe.hlx.live/media_16582eee85490fbfe6b27c6a92724a81646c2e649.jpeg?width=750&format=jpeg&optimize=medium" media="(min-width: 600px)"><img src="https://main--aem-block-collection--adobe.hlx.live/media_16582eee85490fbfe6b27c6a92724a81646c2e649.jpeg?width=750&format=jpeg&optimize=medium" alt="A fast-moving Tunnel" loading="lazy"></picture></div><div><p><strong>Unmatched speed</strong></p><p>Helix is the fastest way to publish, create, and serve websites</p></div></div><div><div><picture><source srcset="https://main--aem-block-collection--adobe.hlx.live/media_17a5ca5faf60fa6486a1476fce82a3aa606000c81.jpeg?width=750&format=jpeg&optimize=medium"><source srcset="https://main--aem-block-collection--adobe.hlx.live/media_17a5ca5faf60fa6486a1476fce82a3aa606000c81.jpeg?width=750&format=jpeg&optimize=medium" media="(min-width: 600px)"><img src="https://main--aem-block-collection--adobe.hlx.live/media_17a5ca5faf60fa6486a1476fce82a3aa606000c81.jpeg?width=750&format=jpeg&optimize=medium" alt="An iceberg" loading="lazy"></picture></div><div><p><strong>Content at scale</strong></p><p>Helix allows you to publish more content in shorter time with smaller teams</p></div></div><div><div><picture><source srcset="https://main--aem-block-collection--adobe.hlx.live/media_162cf9431ac2dfd17fe7bf4420525bbffb9d0ccfe.jpeg?width=750&format=jpeg&optimize=medium"><source srcset="https://main--aem-block-collection--adobe.hlx.live/media_162cf9431ac2dfd17fe7bf4420525bbffb9d0ccfe.jpeg?width=750&format=jpeg&optimize=medium" media="(min-width: 600px)"><img src="https://main--aem-block-collection--adobe.hlx.live/media_162cf9431ac2dfd17fe7bf4420525bbffb9d0ccfe.jpeg?width=750&format=jpeg&optimize=medium" alt="Doors with light in the dark" loading="lazy"></picture></div><div><p><strong>Uncertainty eliminated</strong></p><p>Preview content at 100% fidelity, get predictable content velocity, and shorten project durations</p></div></div><div><div><picture><source srcset="https://main--aem-block-collection--adobe.hlx.live/media_136fdd3174ff44787179448cc2e0264af1b02ade9.jpeg?width=750&format=jpeg&optimize=medium"><source srcset="https://main--aem-block-collection--adobe.hlx.live/media_136fdd3174ff44787179448cc2e0264af1b02ade9.jpeg?width=750&format=jpeg&optimize=medium" media="(min-width: 600px)"><img src="https://main--aem-block-collection--adobe.hlx.live/media_136fdd3174ff44787179448cc2e0264af1b02ade9.jpeg?width=750&format=jpeg&optimize=medium" alt="A group of people around a Table" loading="lazy"></picture></div><div><p><strong>Widen the talent pool</strong></p><p>Authors on Helix use Microsoft Word, Excel or Google Docs and need no training</p></div></div><div><div><picture><source srcset="https://main--aem-block-collection--adobe.hlx.live/media_1cae8484004513f76c6bf5860375bc020d099a6d6.jpeg?width=750&format=jpeg&optimize=medium"><source srcset="https://main--aem-block-collection--adobe.hlx.live/media_1cae8484004513f76c6bf5860375bc020d099a6d6.jpeg?width=750&format=jpeg&optimize=medium" media="(min-width: 600px)"><img src="https://main--aem-block-collection--adobe.hlx.live/media_1cae8484004513f76c6bf5860375bc020d099a6d6.jpeg?width=750&format=jpeg&optimize=medium" alt="HTML code in a code editor" loading="lazy"></picture></div><div><p><strong>The low-code way to developer productivity</strong></p><p>Say goodbye to complex APIs spanning multiple languages. Anyone with a little bit of HTML, CSS, and JS can build a site on Project Helix.</p></div></div><div><div><picture><source srcset="https://main--aem-block-collection--adobe.hlx.live/media_11381226cb58caf1f0792ea27abebbc8569b00aeb.jpeg?width=750&format=jpeg&optimize=medium"><source srcset="https://main--aem-block-collection--adobe.hlx.live/media_11381226cb58caf1f0792ea27abebbc8569b00aeb.jpeg?width=750&format=jpeg&optimize=medium" media="(min-width: 600px)"><img src="https://main--aem-block-collection--adobe.hlx.live/media_11381226cb58caf1f0792ea27abebbc8569b00aeb.jpeg?width=750&format=jpeg&optimize=medium" alt="A rocket and a headless suit" loading="lazy"></picture></div><div><p><strong>Headless is here</strong></p><p>Go directly from Microsoft Excel or Google Sheets to the web in mere seconds. Sanitize and collect form data at extreme scale with Project Helix Forms.</p></div></div><div><div><picture><source srcset="https://main--aem-block-collection--adobe.hlx.live/media_18fadeb136e84a2efe384b782e8aea6e92de4fc13.jpeg?width=750&format=jpeg&optimize=medium"><source srcset="https://main--aem-block-collection--adobe.hlx.live/media_18fadeb136e84a2efe384b782e8aea6e92de4fc13.jpeg?width=750&format=jpeg&optimize=medium" media="(min-width: 600px)"><img src="https://main--aem-block-collection--adobe.hlx.live/media_18fadeb136e84a2efe384b782e8aea6e92de4fc13.jpeg?width=750&format=jpeg&optimize=medium" alt="A dial with a hand on it" loading="lazy"></picture></div><div><p><strong>Peak performance</strong></p><p>Use Project Helix's serverless architecture to meet any traffic need. Use Project Helix's PageSpeed Insights Github action to evaluate every Pull-Request for Lighthouse Score.</p></div></div></div><p><br></p><div class="section-metadata"><div><div><p>Style</p></div><div><p>highlight</p></div></div></div></div><div><div class="metadata"><div><div><p>Title</p></div><div><p>Home | Helix Project Boilerplate</p></div></div><div><div><p>Image</p></div><div><picture><source srcset="https://main--aem-block-collection--adobe.hlx.live/media_1dc0a2d290d791a050feb1e159746f52db392775a.jpeg?width=1200&format=pjpg&optimize=medium"><source srcset="https://main--aem-block-collection--adobe.hlx.live/media_1dc0a2d290d791a050feb1e159746f52db392775a.jpeg?width=1200&format=pjpg&optimize=medium" media="(min-width: 600px)"><img src="https://main--aem-block-collection--adobe.hlx.live/media_1dc0a2d290d791a050feb1e159746f52db392775a.jpeg?width=1200&format=pjpg&optimize=medium" loading="lazy"></picture></div></div><div><div><p>Description</p></div><div><p>Use this template repository as the starting point for new Helix projects.</p></div></div></div></div></main>
  <footer></footer>
</body>
`;
      const yDoc = new Y.Doc();
      aem2doc(html, yDoc);
      const result = doc2aem(yDoc);
      assert.equal(result, html);
    });

    it('Test more link roundtrip', async () => {
      const html = `
<body>
  <header></header>
  <main><div><p>Your forked repo is setup as a helix project and you are ready to start developing.<br>The content you are looking at is served from this <a href="https://drive.google.com/drive/folders/1Gwwrujv0Z4TxJM8askdqQkHSD969dGK7">gdrive</a><br><br>Adjust the <code>fstab.yaml</code> to point to a folder either in your sharepoint or your gdrive that you shared with helix. See the full tutorial here:<br><br><a href="https://bit.ly/3aImqUL">https://www.hlx.live/tutorial</a></p></div></main>
  <footer></footer>
</body>
`;
    const yDoc = new Y.Doc();
    aem2doc(html, yDoc);
    const result = doc2aem(yDoc);
    assert.equal(result, html);
  });

  it('Test nested marks roundtrip', async () => {
    const html = `
<body>
  <header></header>
  <main><div><p>Your forked repo is setup as a helix project and you are ready to start developing.<br>The content you are looking at is served <strong>from </strong><em><strong>this</strong></em> <a href="https://drive.google.com/drive/folders/1Gwwrujv0Z4TxJM8askdqQkHSD969dGK7">gdrive</a><br><br>Adjust the <code>fstab.yaml</code> to point to a folder either in your sharepoint or your gdrive that you shared with helix. See the full tutorial here:<br><br><a href="https://bit.ly/3aImqUL">https://www.hlx.live/tutorial</a></p></div></main>
  <footer></footer>
</body>
`;
  const yDoc = new Y.Doc();
  aem2doc(html, yDoc);
  const result = doc2aem(yDoc);
  assert.equal(result, html);
});
it('Test simple block roundtrip', async () => {
  const html = `
<body>
  <header></header>
  <main><div><div class="foo"><div><div><h1>bar</h1></div><div><h2>bar2</h2></div></div></div></div></main>
  <footer></footer>
</body>
`;
const yDoc = new Y.Doc();
aem2doc(html, yDoc);
const result = doc2aem(yDoc);
assert.equal(result, html);
});
it('Test complex block roundtrip', async () => {
  const html =`
<body>
  <header></header>
  <main><div><picture><source srcset="./media_133f71a3e1a71c230536dd8e163189cd5c6269173.png?width=750&format=png&optimize=medium"><source srcset="./media_133f71a3e1a71c230536dd8e163189cd5c6269173.png?width=750&format=png&optimize=medium" media="(min-width: 600px)"><img src="./media_133f71a3e1a71c230536dd8e163189cd5c6269173.png?width=750&format=png&optimize=medium" alt="Wheatley Vodka" loading="lazy"></picture><h1>The truth is in the taste</h1><h2>10 times distilled for<br>ultra-smoothness</h2><p><a href="/about-wheatley">Learn About Wheatley Vodka</a></p><h3>10 times distilled and tripled filtered for an ultra-smooth taste.</h3></div><div><div class="callout"><div><div><h2>An award-winning vodka from the world’s most award-winning distillery.</h2></div></div><div><div><picture><source srcset="./media_12c307c8546ea3d44f485807a7ce703751cf23d4c.png?width=750&format=png&optimize=medium"><source srcset="./media_12c307c8546ea3d44f485807a7ce703751cf23d4c.png?width=750&format=png&optimize=medium" media="(min-width: 600px)"><img src="./media_12c307c8546ea3d44f485807a7ce703751cf23d4c.png?width=750&format=png&optimize=medium" alt="" loading="lazy"></picture></div><div><picture><source srcset="./media_1ac96e8af760937793baa1fa6c49de457f8552813.png?width=750&format=png&optimize=medium"><source srcset="./media_1ac96e8af760937793baa1fa6c49de457f8552813.png?width=750&format=png&optimize=medium" media="(min-width: 600px)"><img src="./media_1ac96e8af760937793baa1fa6c49de457f8552813.png?width=750&format=png&optimize=medium" alt="" loading="lazy"></picture></div></div></div></div><div><div class="columns"><div><div><picture><source srcset="./media_117154c8890aced2855ddf92c698df8789757ebf4.png?width=750&format=png&optimize=medium"><source srcset="./media_117154c8890aced2855ddf92c698df8789757ebf4.png?width=750&format=png&optimize=medium" media="(min-width: 600px)"><img src="./media_117154c8890aced2855ddf92c698df8789757ebf4.png?width=750&format=png&optimize=medium" alt="Wheatley Vodka" loading="lazy"></picture></div><div><h2>Buffalo Trace Distillery - 200 years of distilling experience</h2><p>When you set out to craft a vodka from scratch, 200 years of distilling experience comes in handy. Harlen Wheatley is the Master Distiller at Buffalo Trace Distillery, America’s oldest continually-operated distillery—and the world’s most decorated. It all comes down to a vodka that’s deliberately crafted using centuries of spirit-making knowledge.</p><p><a href="/locator">Find Wheatley Near You</a></p></div></div></div><div class="section-metadata"><div><div><p>style</p></div><div><p>reverse</p></div></div><div><div><p>background-image</p></div><div><picture><source srcset="./media_126e3f942f3105fc9f0a3e18d3d91f91fe9e32d9c.png?width=750&format=png&optimize=medium"><source srcset="./media_126e3f942f3105fc9f0a3e18d3d91f91fe9e32d9c.png?width=750&format=png&optimize=medium" media="(min-width: 600px)"><img src="./media_126e3f942f3105fc9f0a3e18d3d91f91fe9e32d9c.png?width=750&format=png&optimize=medium" alt="" loading="lazy"></picture></div></div></div></div><div><div class="featured plain"><div><div><ul><li><a href="/cocktails/cucumber-collins">Cucumber Collins</a></li><li><a href="/cocktails/wheatley-vodka-club">Wheatley Vodka Club</a></li><li><a href="/cocktails/la-luna-rossa">La Luna Rossa</a></li><li><a href="/cocktails/flatiron-flip">Flatiron Flip</a></li><li><a href="/cocktails/romapolitan">Romapolitan</a></li><li><a href="/cocktails">All Cocktails</a></li></ul></div></div></div></div><div><div class="buy"></div></div><div><h2>Follow us on Instagram</h2><p><a href="https://curator.io">Powered by Curator.io</a></p></div><div><picture><source srcset="./media_180bc2eb557a14b99d41d0e539946e44c45b9630e.png?width=750&format=png&optimize=medium"><source srcset="./media_180bc2eb557a14b99d41d0e539946e44c45b9630e.png?width=750&format=png&optimize=medium" media="(min-width: 600px)"><img src="./media_180bc2eb557a14b99d41d0e539946e44c45b9630e.png?width=750&format=png&optimize=medium" alt="" loading="lazy"></picture></div></main>
  <footer></footer>
</body>
`;
const yDoc = new Y.Doc();
aem2doc(html, yDoc);
const result = doc2aem(yDoc);
console.log(result);
assert.equal(result, html);
});

  it('Text parsing produces error', async () => {
    const html = `
    <body>
    <header></header>
    <main><div><p>I'll start again</p><ul><li><p>And here some more text</p><ol><li>And some more</li></ol></li></ul></div></main>
    <footer></footer>
    </body>
    `;
    const yDoc = new Y.Doc();
    aem2doc(html, yDoc);
    const result = doc2aem(yDoc);
    console.log(result);
    assert.equal(result, html);
  })
});

<|MERGE_RESOLUTION|>--- conflicted
+++ resolved
@@ -13,10 +13,7 @@
 import * as Y from 'yjs';
 import { aem2doc, doc2aem } from '../src/collab.js';
 
-<<<<<<< HEAD
 describe('Parsing test suite', () => {
-=======
-describe('collab test suite', () => {
   it('Text parsing produces error', async () => {
     const html = `
 <body>
@@ -31,8 +28,8 @@
     console.log(result);
     assert.equal(result, html);
   })
->>>>>>> c5a748a6
-    it('Test empty roundtrip', async () => {
+
+  it('Test empty roundtrip', async () => {
         const html = `
 <body>
   <header></header>
@@ -126,20 +123,5 @@
 console.log(result);
 assert.equal(result, html);
 });
-
-  it('Text parsing produces error', async () => {
-    const html = `
-    <body>
-    <header></header>
-    <main><div><p>I'll start again</p><ul><li><p>And here some more text</p><ol><li>And some more</li></ol></li></ul></div></main>
-    <footer></footer>
-    </body>
-    `;
-    const yDoc = new Y.Doc();
-    aem2doc(html, yDoc);
-    const result = doc2aem(yDoc);
-    console.log(result);
-    assert.equal(result, html);
-  })
 });
 
